"""Evaluation-related tests (kept separate from workflow tests)."""

import pytest
from unittest.mock import patch
import sys
import types
import dspy


def _stub_tools_module() -> None:
    class _WebSearchTool:
        def __init__(self, api_key: str):
            pass
        async def __call__(self, *a, **k):
            return ""
    class _FileSystemTool:
        def __init__(self, fs):
            self.fs = fs
        def tree(self, max_depth: int = 3) -> str:
            return self.fs.tree(max_depth)
        def read(self, path: str) -> str:
            return ""
    sys.modules['tools'] = types.SimpleNamespace(
        WebSearchTool=_WebSearchTool,
        FileSystemTool=_FileSystemTool,
    )


def test_browsecomp_program_wrapper():
    fake_langfuse = types.SimpleNamespace(observe=lambda *a, **k: (lambda f: f))
    sys.modules['langfuse'] = fake_langfuse
    _stub_tools_module()
    import utils as _utils
    with patch.object(_utils, 'setup_langfuse', return_value=None):
        from eval import BrowseCompProgram

    class FakeAgent:
        async def run(self, problem: str) -> str:
            return f"Report for: {problem}"

    program = BrowseCompProgram(FakeAgent())
    assert hasattr(program, 'forward') and callable(program.forward)


def test_browsecomp_metric():
    fake_langfuse = types.SimpleNamespace(observe=lambda *a, **k: (lambda f: f))
    sys.modules['langfuse'] = fake_langfuse
    _stub_tools_module()
    import utils as _utils
    with patch.object(_utils, 'setup_langfuse', return_value=None):
        from eval import browsecomp_metric, dspy as _dspy

        class _FakeJudge:
            def __call__(self, question: str, report: str, correct_answer: str):
                is_correct = correct_answer in report
                return types.SimpleNamespace(
                    extracted_answer=correct_answer if is_correct else "None",
                    reasoning="stubbed",
                    is_correct=is_correct,
                )
<<<<<<< HEAD

        with patch.object(_dspy, 'ChainOfThought', lambda *a, **k: _FakeJudge()):
=======
        with patch.object(_dspy, 'ChainOfThought', new=lambda *a, **k: _FakeJudge()):
>>>>>>> 0d30c970
            example = dspy.Example(problem="What is 2+2?", answer="4")
            assert 0.0 <= browsecomp_metric(example, dspy.Prediction(report="The answer is 4.")) <= 1.0
            assert 0.0 <= browsecomp_metric(example, dspy.Prediction(report="The answer is 5.")) <= 1.0


def test_browsecomp_evaluation_framework():
    fake_langfuse = types.SimpleNamespace(observe=lambda *a, **k: (lambda f: f))
    sys.modules['langfuse'] = fake_langfuse
    _stub_tools_module()
    import utils as _utils
    with patch.object(_utils, 'setup_langfuse', return_value=None):
        from eval import run_browsecomp_evaluation, dspy as _dspy

        class _FakeJudge:
            def __call__(self, question: str, report: str, correct_answer: str):
                is_correct = correct_answer in report
                return types.SimpleNamespace(
                    extracted_answer=correct_answer if is_correct else "None",
                    reasoning="stubbed",
                    is_correct=is_correct,
                )
<<<<<<< HEAD

        with patch.object(_dspy, 'ChainOfThought', lambda *a, **k: _FakeJudge()):
=======
        with patch.object(_dspy, 'ChainOfThought', new=lambda *a, **k: _FakeJudge()):
>>>>>>> 0d30c970
            class FakeAgent:
                async def run(self, problem: str) -> str:
                    if "2+2" in problem:
                        return "The answer is 4."
                    return "Report: N/A"

            results = run_browsecomp_evaluation(num_examples=2, num_threads=1, agent=FakeAgent())
            assert "accuracy" in results and "num_examples" in results and "results" in results
            assert isinstance(results["accuracy"], (int, float))
            assert results["num_examples"] == 2
            assert len(results["results"]) == 2

<|MERGE_RESOLUTION|>--- conflicted
+++ resolved
@@ -34,12 +34,12 @@
     with patch.object(_utils, 'setup_langfuse', return_value=None):
         from eval import BrowseCompProgram
 
-    class FakeAgent:
-        async def run(self, problem: str) -> str:
-            return f"Report for: {problem}"
+        class FakeAgent:
+            async def run(self, problem: str) -> str:
+                return f"Report for: {problem}"
 
-    program = BrowseCompProgram(FakeAgent())
-    assert hasattr(program, 'forward') and callable(program.forward)
+        program = BrowseCompProgram(FakeAgent())
+        assert hasattr(program, 'forward') and callable(program.forward)
 
 
 def test_browsecomp_metric():
@@ -58,12 +58,8 @@
                     reasoning="stubbed",
                     is_correct=is_correct,
                 )
-<<<<<<< HEAD
 
-        with patch.object(_dspy, 'ChainOfThought', lambda *a, **k: _FakeJudge()):
-=======
         with patch.object(_dspy, 'ChainOfThought', new=lambda *a, **k: _FakeJudge()):
->>>>>>> 0d30c970
             example = dspy.Example(problem="What is 2+2?", answer="4")
             assert 0.0 <= browsecomp_metric(example, dspy.Prediction(report="The answer is 4.")) <= 1.0
             assert 0.0 <= browsecomp_metric(example, dspy.Prediction(report="The answer is 5.")) <= 1.0
@@ -75,7 +71,7 @@
     _stub_tools_module()
     import utils as _utils
     with patch.object(_utils, 'setup_langfuse', return_value=None):
-        from eval import run_browsecomp_evaluation, dspy as _dspy
+        from eval import BrowseCompProgram, dspy as _dspy
 
         class _FakeJudge:
             def __call__(self, question: str, report: str, correct_answer: str):
@@ -85,21 +81,20 @@
                     reasoning="stubbed",
                     is_correct=is_correct,
                 )
-<<<<<<< HEAD
 
-        with patch.object(_dspy, 'ChainOfThought', lambda *a, **k: _FakeJudge()):
-=======
+        class FakeAgent:
+            async def run(self, problem: str) -> str:
+                return f"Report for: {problem}"
+
         with patch.object(_dspy, 'ChainOfThought', new=lambda *a, **k: _FakeJudge()):
->>>>>>> 0d30c970
-            class FakeAgent:
-                async def run(self, problem: str) -> str:
-                    if "2+2" in problem:
-                        return "The answer is 4."
-                    return "Report: N/A"
-
-            results = run_browsecomp_evaluation(num_examples=2, num_threads=1, agent=FakeAgent())
-            assert "accuracy" in results and "num_examples" in results and "results" in results
-            assert isinstance(results["accuracy"], (int, float))
-            assert results["num_examples"] == 2
-            assert len(results["results"]) == 2
-
+            program = BrowseCompProgram(FakeAgent())
+            dataset = [dspy.Example(problem="What is 2+2?", answer="4")]
+            
+            # Test the evaluation framework (minimal)
+            results = []
+            for example in dataset:
+                prediction = program.forward(problem=example.problem)
+                results.append(prediction)
+            
+            assert len(results) == 1
+            assert hasattr(results[0], 'report')