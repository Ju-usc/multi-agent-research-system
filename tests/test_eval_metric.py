--- conflicted
+++ resolved
@@ -2,7 +2,7 @@
 Tests for BrowseComp evaluation metrics.
 
 Tests the BrowseCompEvaluator class methods for calculating accuracy,
-and cost metrics from agent predictions.
+efficiency, and cost metrics from agent predictions.
 """
 from types import SimpleNamespace
 from unittest.mock import MagicMock
@@ -10,43 +10,53 @@
 import dspy
 import pytest
 
-from eval import BrowseCompEvaluator, calculate_lm_cost
+from eval import BrowseCompEvaluator
 from config import WEBSEARCH_COST_PER_CALL_USD
+
+
+@pytest.fixture
+def mock_args():
+    """Create mock args for BrowseCompEvaluator."""
+    args = SimpleNamespace(
+        metric="efficiency",
+        optimize=False,
+        num_threads=1,
+    )
+    return args
 
 
 @pytest.fixture
 def mock_config():
     """Create mock config for BrowseCompEvaluator."""
-    return SimpleNamespace(
-        lead="gpt-4o-mini",
-        sub="gpt-4o-mini",
-        grader="gpt-4o-mini",
-        reflector="gpt-4o-mini",
-        lead_max_tokens=4096,
-        sub_max_tokens=4096,
-        grader_max_tokens=4096,
-        reflector_max_tokens=4096,
-        temperature=1.0,
+    config = SimpleNamespace(
+        big="gpt-4o-mini",
+        small="gpt-4o-mini",
+        big_max_tokens=4096,
+        small_max_tokens=4096,
     )
+    return config
 
 
 @pytest.fixture
-def evaluator(mock_config, monkeypatch):
+def evaluator(mock_config, mock_args, monkeypatch):
     """Create BrowseCompEvaluator with mocked LM initialization."""
+    # Mock dspy.LM to avoid actual API calls
     mock_lm = MagicMock()
     monkeypatch.setattr("eval.dspy.LM", lambda **kwargs: mock_lm)
-
+    
+    # Mock dspy.ChainOfThought
     mock_judge = MagicMock()
     monkeypatch.setattr("eval.dspy.ChainOfThought", lambda sig: mock_judge)
-
+    
+    # Mock lm_kwargs_for to avoid API key checks
     monkeypatch.setattr("eval.lm_kwargs_for", lambda model_id: {})
-
-    evaluator = BrowseCompEvaluator(config=mock_config, num_threads=1)
+    
+    evaluator = BrowseCompEvaluator(mock_args)
     evaluator.judge = mock_judge
     return evaluator
 
 
-def test_calculate_lm_cost_basic():
+def test_calculate_lm_cost_basic(evaluator):
     """Test LM cost calculation with basic token usage."""
     usage = {
         "openrouter/x-ai/grok-4.1-fast": {
@@ -55,20 +65,6 @@
             "prompt_tokens_details": {"cached_tokens": 0}
         }
     }
-<<<<<<< HEAD
-
-    cost = calculate_lm_cost(usage)
-
-    # openai/gpt-5-mini: $0.25 per 1M input, $2.00 per 1M output
-    # 1000 tokens / 1M * $0.25 = $0.00025
-    # 500 tokens / 1M * $2.00 = $0.001
-    # Total: $0.00125
-    assert cost == pytest.approx(0.00125)
-
-
-def test_calculate_lm_cost_with_caching():
-    """Test LM cost calculation with cached tokens."""
-=======
     
     cost = evaluator.calculate_lm_cost(usage)
     
@@ -81,7 +77,6 @@
 
 def test_calculate_lm_cost_with_caching(evaluator):
     """Test LM cost calculation with cached tokens (no cache discount for grok)."""
->>>>>>> f42179a1
     usage = {
         "openrouter/x-ai/grok-4.1-fast": {
             "prompt_tokens": 2000,
@@ -89,17 +84,6 @@
             "prompt_tokens_details": {"cached_tokens": 1000}
         }
     }
-<<<<<<< HEAD
-
-    cost = calculate_lm_cost(usage)
-
-    # openai/gpt-5-mini: $0.25 per 1M input, $0.025 per 1M cached, $2.00 per 1M output
-    # Non-cached: 1000 tokens / 1M * $0.25 = $0.00025
-    # Cached: 1000 tokens / 1M * $0.025 = $0.000025
-    # Output: 500 tokens / 1M * $2.00 = $0.001
-    # Total: $0.001275
-    assert cost == pytest.approx(0.001275)
-=======
     
     cost = evaluator.calculate_lm_cost(usage)
     
@@ -108,10 +92,9 @@
     # Output: 500 tokens / 1M * $0.50 = $0.00025
     # Total: $0.00065
     assert cost == pytest.approx(0.00065)
->>>>>>> f42179a1
-
-
-def test_calculate_lm_cost_unknown_model():
+
+
+def test_calculate_lm_cost_unknown_model(evaluator):
     """Test LM cost calculation gracefully handles unknown models."""
     usage = {
         "unknown-model": {
@@ -119,14 +102,14 @@
             "completion_tokens": 500,
         }
     }
-
-    cost = calculate_lm_cost(usage)
-
+    
+    cost = evaluator.calculate_lm_cost(usage)
+    
     # Unknown model should log warning and return 0 cost
     assert cost == 0.0
 
 
-def test_calculate_lm_cost_multiple_models():
+def test_calculate_lm_cost_multiple_models(evaluator):
     """Test LM cost calculation with multiple models."""
     usage = {
         "openrouter/x-ai/grok-4.1-fast": {
@@ -140,15 +123,6 @@
             "prompt_tokens_details": {"cached_tokens": 0}
         }
     }
-<<<<<<< HEAD
-
-    cost = calculate_lm_cost(usage)
-
-    # gpt-5-mini: (1000/1M * $0.25) + (500/1M * $2.00) = $0.00025 + $0.001 = $0.00125
-    # gpt-5: (500/1M * $1.25) + (200/1M * $10.00) = $0.000625 + $0.002 = $0.002625
-    # Total: $0.003875
-    assert cost == pytest.approx(0.003875)
-=======
     
     cost = evaluator.calculate_lm_cost(usage)
     
@@ -156,7 +130,6 @@
     # deepseek-v3.2: (500/1M * $0.24) + (200/1M * $0.38) = $0.00012 + $0.000076 = $0.000196
     # Total: $0.000646
     assert cost == pytest.approx(0.000646)
->>>>>>> f42179a1
 
 
 def test_calculate_metrics_correct_answer(evaluator):
@@ -172,21 +145,19 @@
             "prompt_tokens_details": {"cached_tokens": 0}
         }
     }
-
+    
+    # Mock judge to return correct
     evaluator.judge_prediction = MagicMock(return_value=1.0)
-
+    
     metrics = evaluator.calculate_metrics(example, pred)
-
+    
     assert metrics["accuracy"] == 1.0
     assert metrics["elapsed_seconds"] == 2.0
-<<<<<<< HEAD
-    assert metrics["lm_cost_usd"] == pytest.approx(0.00125)
-=======
     assert metrics["lm_cost_usd"] == pytest.approx(0.00045)  # grok pricing
->>>>>>> f42179a1
     assert metrics["web_cost_usd"] == pytest.approx(WEBSEARCH_COST_PER_CALL_USD)
     assert metrics["total_cost_usd"] == pytest.approx(0.00045 + WEBSEARCH_COST_PER_CALL_USD)
     assert metrics["websearch_calls"] == 1
+    assert "efficiency_temp" in metrics
 
 
 def test_calculate_metrics_incorrect_answer(evaluator):
@@ -196,46 +167,65 @@
     pred.elapsed_seconds = 1.0
     pred.websearch_calls = 0
     pred.get_lm_usage = lambda: {}
-
+    
+    # Mock judge to return incorrect
     evaluator.judge_prediction = MagicMock(return_value=0.0)
-
+    
     metrics = evaluator.calculate_metrics(example, pred)
-
+    
     assert metrics["accuracy"] == 0.0
-
-
-def test_metric_returns_accuracy_and_stores_metrics(evaluator):
-    """Test metric() returns accuracy and stores full metrics in prediction."""
+    assert metrics["efficiency_temp"] == 0.0  # Efficiency is 0 when incorrect
+
+
+def test_accuracy_metric(evaluator):
+    """Test accuracy_metric returns judge result."""
+    example = dspy.Example(problem="Q", answer="A")
+    pred = dspy.Prediction(report="A")
+    
+    # Mock judge to return 1.0
+    evaluator.judge_prediction = MagicMock(return_value=1.0)
+    
+    score = evaluator.accuracy_metric(example, pred)
+    
+    assert score == 1.0
+    evaluator.judge_prediction.assert_called_once_with(example, pred)
+
+
+def test_efficiency_metric_stores_metrics(evaluator):
+    """Test efficiency_metric stores full metrics in prediction."""
     example = dspy.Example(problem="Q", answer="A")
     pred = dspy.Prediction(report="A")
     pred.elapsed_seconds = 1.0
     pred.websearch_calls = 1
     pred.get_lm_usage = lambda: {}
-
+    
+    # Mock calculate_metrics
     expected_metrics = {
         "accuracy": 1.0,
         "elapsed_seconds": 1.0,
-        "total_cost_usd": 0.005,
+        "total_cost_usd": 0.01,
         "lm_cost_usd": 0.0,
-        "web_cost_usd": 0.005,
+        "web_cost_usd": 0.01,
         "websearch_calls": 1,
         "lm_usage": {},
+        "efficiency_temp": 100.0,
     }
     evaluator.calculate_metrics = MagicMock(return_value=expected_metrics)
-
-    score = evaluator.metric(example, pred)
-
-    assert score == 1.0
-    assert pred.metrics == expected_metrics
+    
+    score = evaluator.efficiency_metric(example, pred)
+    
+    assert score == 1.0  # Returns accuracy
+    assert pred.metrics == expected_metrics  # Stores full metrics
 
 
 def test_judge_prediction_error_handling(evaluator):
     """Test judge_prediction handles errors gracefully."""
     example = dspy.Example(problem="Q", answer="A")
     pred = dspy.Prediction(report="A")
-
+    
+    # Mock judge to raise exception
     evaluator.judge = MagicMock(side_effect=Exception("Judge failed"))
-
+    
     score = evaluator.judge_prediction(example, pred)
-
-    assert score == 0.0+    
+    assert score == 0.0  # Returns 0 on error